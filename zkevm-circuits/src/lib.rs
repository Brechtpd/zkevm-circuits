//! # zk_evm

// We should try not to use incomplete_features unless it is really really needed and cannot be
// avoided like `adt_const_params` used by DummyGadget
#![allow(incomplete_features)]
// Needed by DummyGadget in evm circuit
#![feature(adt_const_params)]
#![cfg_attr(docsrs, feature(doc_cfg))]
// Temporary until we have more of the crate implemented.
#![allow(dead_code)]
// We want to have UPPERCASE idents sometimes.
#![allow(clippy::upper_case_acronyms)]
// Catch documentation errors caused by code changes.
#![deny(rustdoc::broken_intra_doc_links)]
#![deny(missing_docs)]
#![deny(unsafe_code)]
#![deny(clippy::debug_assert_with_mut_call)]

pub mod bytecode_circuit;
pub mod copy_circuit;
pub mod evm_circuit;
<<<<<<< HEAD
pub mod keccak_circuit;
pub mod rw_table;
=======
pub mod pi_circuit;
>>>>>>> e828b951
pub mod state_circuit;
pub mod super_circuit;
pub mod table;
#[cfg(test)]
pub mod test_util;
pub mod tx_circuit;
pub mod util;

pub use gadgets::impl_expr;<|MERGE_RESOLUTION|>--- conflicted
+++ resolved
@@ -19,12 +19,8 @@
 pub mod bytecode_circuit;
 pub mod copy_circuit;
 pub mod evm_circuit;
-<<<<<<< HEAD
+pub mod pi_circuit;
 pub mod keccak_circuit;
-pub mod rw_table;
-=======
-pub mod pi_circuit;
->>>>>>> e828b951
 pub mod state_circuit;
 pub mod super_circuit;
 pub mod table;
