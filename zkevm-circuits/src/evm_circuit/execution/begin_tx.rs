--- conflicted
+++ resolved
@@ -17,17 +17,9 @@
     },
     util::Expr,
 };
-<<<<<<< HEAD
-use bus_mapping::{
-    eth_types::{ToLittleEndian, ToScalar},
-    evm::GasCost,
-};
-use halo2::{arithmetic::FieldExt, plonk::Error};
-=======
 use eth_types::evm_types::GasCost;
 use eth_types::{ToLittleEndian, ToScalar};
-use halo2::{arithmetic::FieldExt, circuit::Region, plonk::Error};
->>>>>>> e468040a
+use halo2::{arithmetic::FieldExt, plonk::Error};
 
 #[derive(Clone, Debug)]
 pub(crate) struct BeginTxGadget<F> {
